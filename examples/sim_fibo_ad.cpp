/*
  Copyright 2013 SINTEF ICT, Applied Mathematics.

  This file is part of the Open Porous Media project (OPM).

  OPM is free software: you can redistribute it and/or modify
  it under the terms of the GNU General Public License as published by
  the Free Software Foundation, either version 3 of the License, or
  (at your option) any later version.

  OPM is distributed in the hope that it will be useful,
  but WITHOUT ANY WARRANTY; without even the implied warranty of
  MERCHANTABILITY or FITNESS FOR A PARTICULAR PURPOSE.  See the
  GNU General Public License for more details.

  You should have received a copy of the GNU General Public License
  along with OPM.  If not, see <http://www.gnu.org/licenses/>.
*/
#include "config.h"

#include <opm/core/pressure/FlowBCManager.hpp>

#include <opm/core/grid.h>
#include <opm/core/grid/GridManager.hpp>
#include <opm/core/wells.h>
#include <opm/core/wells/WellsManager.hpp>
#include <opm/core/utility/ErrorMacros.hpp>
#include <opm/core/simulator/initState.hpp>
#include <opm/core/simulator/SimulatorReport.hpp>
#include <opm/core/simulator/SimulatorTimer.hpp>
#include <opm/core/utility/miscUtilities.hpp>
#include <opm/core/utility/parameters/ParameterGroup.hpp>

#include <opm/core/io/eclipse/EclipseWriter.hpp>
#include <opm/core/props/BlackoilPropertiesBasic.hpp>
#include <opm/core/props/BlackoilPropertiesFromDeck.hpp>
#include <opm/core/props/rock/RockCompressibility.hpp>

#include <opm/core/linalg/LinearSolverFactory.hpp>

#include <opm/core/simulator/BlackoilState.hpp>
#include <opm/autodiff/WellStateFullyImplicitBlackoil.hpp>

#include <opm/autodiff/SimulatorFullyImplicitBlackoil.hpp>
#include <opm/autodiff/BlackoilPropsAdFromDeck.hpp>
#include <opm/core/utility/share_obj.hpp>

#include <opm/parser/eclipse/Deck/Deck.hpp>
#include <opm/parser/eclipse/Parser/Parser.hpp>

#include <boost/filesystem.hpp>
#include <boost/algorithm/string.hpp>

#include <memory>
#include <algorithm>
#include <iostream>
#include <vector>
#include <numeric>


namespace
{
    void warnIfUnusedParams(const Opm::parameter::ParameterGroup& param)
    {
        if (param.anyUnused()) {
            std::cout << "--------------------   Unused parameters:   --------------------\n";
            param.displayUsage();
            std::cout << "----------------------------------------------------------------" << std::endl;
        }
    }
} // anon namespace



// ----------------- Main program -----------------
int
main(int argc, char** argv)
try
{
    using namespace Opm;

    std::cout << "\n================    Test program for fully implicit three-phase black-oil flow     ===============\n\n";
    parameter::ParameterGroup param(argc, argv, false);
    std::cout << "---------------    Reading parameters     ---------------" << std::endl;

    // If we have a "deck_filename", grid and props will be read from that.
    bool use_deck = param.has("deck_filename");
    if (!use_deck) {
        OPM_THROW(std::runtime_error, "This program must be run with an input deck. "
                  "Specify the deck with deck_filename=deckname.data (for example).");
    }
    std::shared_ptr<GridManager> grid;
    std::shared_ptr<BlackoilPropertiesInterface> props;
    std::shared_ptr<BlackoilPropsAdInterface> new_props;
    std::shared_ptr<RockCompressibility> rock_comp;
    BlackoilState state;
    // bool check_well_controls = false;
    // int max_well_control_iterations = 0;
    double gravity[3] = { 0.0 };
    std::string deck_filename = param.get<std::string>("deck_filename");

#define USE_NEW_PARSER 1
#if USE_NEW_PARSER
    Opm::ParserPtr newParser(new Opm::Parser() );
    Opm::DeckConstPtr newParserDeck = newParser->parseFile( deck_filename );
#else
    std::shared_ptr<EclipseGridParser> deck;
    deck.reset(new EclipseGridParser(deck_filename));
#endif

    // Grid init
#if USE_NEW_PARSER
    grid.reset(new GridManager(newParserDeck));
#else
    grid.reset(new GridManager(*deck));
#endif

#if USE_NEW_PARSER
    Opm::EclipseWriter outputWriter(param, newParserDeck, share_obj(*grid->c_grid()));
#else
    Opm::EclipseWriter outputWriter(param, deck, share_obj(*grid->c_grid()));
#endif

    // Rock and fluid init
#if USE_NEW_PARSER
    props.reset(new BlackoilPropertiesFromDeck(newParserDeck, *grid->c_grid(), param));
    new_props.reset(new BlackoilPropsAdFromDeck(newParserDeck, *grid->c_grid()));
#else
    props.reset(new BlackoilPropertiesFromDeck(*deck, *grid->c_grid(), param));
    new_props.reset(new BlackoilPropsAdFromDeck(*deck, *grid->c_grid()));
#endif

    // check_well_controls = param.getDefault("check_well_controls", false);
    // max_well_control_iterations = param.getDefault("max_well_control_iterations", 10);
    // Rock compressibility.
#if USE_NEW_PARSER
    rock_comp.reset(new RockCompressibility(newParserDeck));
#else
    rock_comp.reset(new RockCompressibility(*deck));
#endif
    // Gravity.
#if USE_NEW_PARSER
    gravity[2] = newParserDeck->hasKeyword("NOGRAV") ? 0.0 : unit::gravity;
#else
    gravity[2] = deck->hasField("NOGRAV") ? 0.0 : unit::gravity;
#endif
    // Init state variables (saturation and pressure).
    if (param.has("init_saturation")) {
        initStateBasic(*grid->c_grid(), *props, param, gravity[2], state);
        initBlackoilSurfvol(*grid->c_grid(), *props, state);
        enum { Oil = BlackoilPhases::Liquid, Gas = BlackoilPhases::Vapour };
        const PhaseUsage pu = props->phaseUsage();
        if (pu.phase_used[Oil] && pu.phase_used[Gas]) {
            const int np = props->numPhases();
            const int nc = grid->c_grid()->number_of_cells;
            for (int c = 0; c < nc; ++c) {
                state.gasoilratio()[c] = state.surfacevol()[c*np + pu.phase_pos[Gas]]
                    / state.surfacevol()[c*np + pu.phase_pos[Oil]];
            }
        }
    } else {
#if USE_NEW_PARSER
        initBlackoilStateFromDeck(*grid->c_grid(), *props, newParserDeck, gravity[2], state);
#else
        initBlackoilStateFromDeck(*grid->c_grid(), *props, *deck, gravity[2], state);
#endif
    }

    bool use_gravity = (gravity[0] != 0.0 || gravity[1] != 0.0 || gravity[2] != 0.0);
    const double *grav = use_gravity ? &gravity[0] : 0;

    // Linear solver.
    LinearSolverFactory linsolver(param);

    // Write parameters used for later reference.
    bool output = param.getDefault("output", true);
    std::ofstream outStream;
    std::string output_dir;
    if (output) {
        output_dir =
            param.getDefault("output_dir", std::string("output"));
        boost::filesystem::path fpath(output_dir);
        try {
            create_directories(fpath);
        }
        catch (...) {
            OPM_THROW(std::runtime_error, "Creating directories failed: " << fpath);
        }
        std::string filename = output_dir + "/timing.param";
        outStream.open(filename.c_str(), std::fstream::trunc | std::fstream::out);
        // open file to clean it. The file is appended to in SimulatorTwophase
        filename = output_dir + "/step_timing.param";
        std::fstream step_os(filename.c_str(), std::fstream::trunc | std::fstream::out);
        step_os.close();
        param.writeParam(output_dir + "/simulation.param");
    }

#if USE_NEW_PARSER
    std::cout << "\n\n================    Starting main simulation loop     ===============\n"
              << std::flush;

    WellStateFullyImplicitBlackoil well_state;
    Opm::TimeMapPtr timeMap(new Opm::TimeMap(newParserDeck));
    SimulatorTimer simtimer;
    std::shared_ptr<EclipseState> eclipseState(new EclipseState(newParserDeck));

    // initialize variables
    simtimer.init(timeMap, /*beginReportStepIdx=*/0, /*endReportStepIdx=*/0);

    SimulatorReport fullReport;
    for (size_t reportStepIdx = 0; reportStepIdx < timeMap->numTimesteps(); ++reportStepIdx) {
        // Report on start of a report step.
        std::cout << "\n"
                  << "---------------------------------------------------------------\n"
                  << "--------------    Starting report step " << reportStepIdx << "    --------------\n"
                  << "---------------------------------------------------------------\n"
                  << "\n";

        WellsManager wells(eclipseState,
                           reportStepIdx,
                           *grid->c_grid(),
                           props->permeability());

        if (reportStepIdx == 0) {
            // @@@ HACK: we should really make a new well state and
            // properly transfer old well state to it every epoch,
            // since number of wells may change etc.
            well_state.init(wells.c_wells(), state);
        }

        simtimer.init(timeMap,
                      /*beginReportStepIdx=*/reportStepIdx,
                      /*endReportStepIdx=*/reportStepIdx + 1);

        if (reportStepIdx == 0)
            outputWriter.writeInit(simtimer, state, well_state.basicWellState());

        // Create and run simulator.
<<<<<<< HEAD
    SimulatorFullyImplicitBlackoil<UnstructuredGrid> simulator(param,
                                                               *grid->c_grid(),
                                                               *new_props,
                                                               rock_comp->isActive() ? rock_comp.get() : 0,
                                                               wells,
                                                               linsolver,
                                                               grav,
                                                               outputWriter);
=======
        SimulatorFullyImplicitBlackoil simulator(param,
                                                 *grid->c_grid(),
                                                 *new_props,
                                                 rock_comp->isActive() ? rock_comp.get() : 0,
                                                 wells,
                                                 linsolver,
                                                 grav);
>>>>>>> d4f1a893
        SimulatorReport episodeReport = simulator.run(simtimer, state, well_state);

        outputWriter.writeTimeStep(simtimer, state, well_state.basicWellState());
        fullReport += episodeReport;
    }

    std::cout << "\n\n================    End of simulation     ===============\n\n";
    fullReport.report(std::cout);

    if (output) {
        std::string filename = output_dir + "/walltime.param";
        std::fstream tot_os(filename.c_str(),std::fstream::trunc | std::fstream::out);
        fullReport.reportParam(tot_os);
        warnIfUnusedParams(param);
    }
#else
    std::cout << "\n\n================    Starting main simulation loop     ===============\n"
              << "                        (number of epochs: "
              << (deck->numberOfEpochs()) << ")\n\n" << std::flush;

    SimulatorReport rep;
    // With a deck, we may have more epochs etc.
    WellStateFullyImplicitBlackoil well_state;
    int step = 0;
    SimulatorTimer simtimer;
    // Use timer for last epoch to obtain total time.
    deck->setCurrentEpoch(deck->numberOfEpochs() - 1);
    simtimer.init(*deck);

    const double total_time = simtimer.totalTime();
    for (int epoch = 0; epoch < deck->numberOfEpochs(); ++epoch) {
        // Set epoch index.
        deck->setCurrentEpoch(epoch);

        // Update the timer.
        if (deck->hasField("TSTEP")) {
            simtimer.init(*deck);
        } else {
            if (epoch != 0) {
                OPM_THROW(std::runtime_error, "No TSTEP in deck for epoch " << epoch);
            }
            simtimer.init(param);
        }
        simtimer.setCurrentStepNum(step);
        simtimer.setTotalTime(total_time);

        // Report on start of epoch.
        std::cout << "\n\n--------------    Starting epoch " << epoch << "    --------------"
                  << "\n                  (number of steps: "
                  << simtimer.numSteps() - step << ")\n\n" << std::flush;

        // Create new wells, well_state
        WellsManager wells(*deck, *grid->c_grid(), props->permeability());
        // @@@ HACK: we should really make a new well state and
        // properly transfer old well state to it every epoch,
        // since number of wells may change etc.
        if (epoch == 0) {
            well_state.init(wells.c_wells(), state);
        }

        if (epoch == 0)
            outputWriter.writeInit(simtimer, state, well_state.basicWellState());

        // Create and run simulator.
        SimulatorFullyImplicitBlackoil<UnstructuredGrid> simulator(param,
                                                 *grid->c_grid(),
                                                 *new_props,
                                                 rock_comp->isActive() ? rock_comp.get() : 0,
                                                 wells,
                                                 linsolver,
                                                 grav);
        outputWriter.writeTimeStep(simtimer, state, well_state.basicWellState());

        if (epoch == 0) {
            warnIfUnusedParams(param);
        }
        SimulatorReport epoch_rep = simulator.run(simtimer, state, well_state);
        if (output) {
            epoch_rep.reportParam(outStream);
        }
        // Update total timing report and remember step number.
        rep += epoch_rep;
        step = simtimer.currentStepNum();
    }

    std::cout << "\n\n================    End of simulation     ===============\n\n";
    rep.report(std::cout);

    if (output) {
        std::string filename = output_dir + "/walltime.param";
        std::fstream tot_os(filename.c_str(),std::fstream::trunc | std::fstream::out);
        rep.reportParam(tot_os);
    }
#endif
}
catch (const std::exception &e) {
    std::cerr << "Program threw an exception: " << e.what() << "\n";
    throw;
}
<|MERGE_RESOLUTION|>--- conflicted
+++ resolved
@@ -236,24 +236,13 @@
             outputWriter.writeInit(simtimer, state, well_state.basicWellState());
 
         // Create and run simulator.
-<<<<<<< HEAD
-    SimulatorFullyImplicitBlackoil<UnstructuredGrid> simulator(param,
-                                                               *grid->c_grid(),
-                                                               *new_props,
-                                                               rock_comp->isActive() ? rock_comp.get() : 0,
-                                                               wells,
-                                                               linsolver,
-                                                               grav,
-                                                               outputWriter);
-=======
-        SimulatorFullyImplicitBlackoil simulator(param,
+        SimulatorFullyImplicitBlackoil<UnstructuredGrid> simulator(param,
                                                  *grid->c_grid(),
                                                  *new_props,
                                                  rock_comp->isActive() ? rock_comp.get() : 0,
                                                  wells,
                                                  linsolver,
                                                  grav);
->>>>>>> d4f1a893
         SimulatorReport episodeReport = simulator.run(simtimer, state, well_state);
 
         outputWriter.writeTimeStep(simtimer, state, well_state.basicWellState());
