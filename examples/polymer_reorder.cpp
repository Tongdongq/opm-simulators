/*
  Copyright 2012 SINTEF ICT, Applied Mathematics.
  Copyright 2012 Statoil ASA.

  This file is part of the Open Porous Media Project (OPM).

  OPM is free software: you can redistribute it and/or modify
  it under the terms of the GNU General Public License as published by
  the Free Software Foundation, either version 3 of the License, or
  (at your option) any later version.

  OPM is distributed in the hope that it will be useful,
  but WITHOUT ANY WARRANTY; without even the implied warranty of
  MERCHANTABILITY or FITNESS FOR A PARTICULAR PURPOSE.  See the
  GNU General Public License for more details.

  You should have received a copy of the GNU General Public License
  along with OPM.  If not, see <http://www.gnu.org/licenses/>.
*/

#if HAVE_CONFIG_H
#include "config.h"
#endif // HAVE_CONFIG_H

#include <opm/polymer/IncompTpfaPolymer.hpp>
#include <opm/core/pressure/FlowBCManager.hpp>

#include <opm/core/grid.h>
#include <opm/core/GridManager.hpp>
#include <opm/core/newwells.h>
#include <opm/core/wells/WellsManager.hpp>
#include <opm/core/utility/ErrorMacros.hpp>
#include <opm/core/utility/initState.hpp>
#include <opm/core/utility/SimulatorTimer.hpp>
#include <opm/core/utility/StopWatch.hpp>
#include <opm/core/utility/Units.hpp>
#include <opm/core/utility/writeVtkData.hpp>
#include <opm/core/utility/miscUtilities.hpp>
#include <opm/core/utility/parameters/ParameterGroup.hpp>

#include <opm/core/fluid/IncompPropertiesBasic.hpp>
#include <opm/core/fluid/IncompPropertiesFromDeck.hpp>
#include <opm/core/fluid/RockCompressibility.hpp>

#include <opm/core/linalg/LinearSolverFactory.hpp>

#include <opm/core/transport/transport_source.h>
#include <opm/core/transport/CSRMatrixUmfpackSolver.hpp>
#include <opm/core/transport/NormSupport.hpp>
#include <opm/core/transport/ImplicitAssembly.hpp>
#include <opm/core/transport/ImplicitTransport.hpp>
#include <opm/core/transport/JacobianSystem.hpp>
#include <opm/core/transport/CSRMatrixBlockAssembler.hpp>
#include <opm/core/transport/SinglePointUpwindTwoPhase.hpp>

#include <opm/core/utility/ColumnExtract.hpp>

#include <opm/polymer/PolymerState.hpp>
#include <opm/core/simulator/WellState.hpp>
#include <opm/polymer/SinglePointUpwindTwoPhasePolymer.hpp>
#include <opm/polymer/GravityColumnSolverPolymer.hpp>
#include <opm/polymer/TransportModelPolymer.hpp>
#include <opm/polymer/PolymerProperties.hpp>
#include <opm/polymer/polymerUtilities.hpp>

#include <boost/filesystem/convenience.hpp>
#include <boost/scoped_ptr.hpp>
#include <boost/lexical_cast.hpp>

#include <cassert>
#include <cstddef>

#include <algorithm>
#include <tr1/array>
#include <functional>
#include <iostream>
#include <iomanip>
#include <fstream>
#include <iterator>
#include <vector>
#include <numeric>
#include <list>



static void outputState(const UnstructuredGrid& grid,
                        const Opm::PolymerState& state,
                        const int step,
                        const std::string& output_dir,
                        const Opm::TransportModelPolymer& reorder_model)
{
    // Write data in VTK format.
    std::ostringstream vtkfilename;
    vtkfilename << output_dir << "/output-" << std::setw(3) << std::setfill('0') << step << ".vtu";
    std::ofstream vtkfile(vtkfilename.str().c_str());
    if (!vtkfile) {
        THROW("Failed to open " << vtkfilename.str());
    }
    Opm::DataMap dm;
    dm["saturation"] = &state.saturation();
    dm["pressure"] = &state.pressure();
    dm["concentration"] = &state.concentration();
    dm["cmax"] = &state.maxconcentration();
    std::vector<double> cell_velocity;
    Opm::estimateCellVelocity(grid, state.faceflux(), cell_velocity);
    dm["velocity"] = &cell_velocity;
    Opm::writeVtkData(grid, dm, vtkfile);

    // Write data (not grid) in Matlab format
    for (Opm::DataMap::const_iterator it = dm.begin(); it != dm.end(); ++it) {
        std::ostringstream fname;
        fname << output_dir << "/" << it->first << "-" << std::setw(3) << std::setfill('0') << step << ".dat";
        std::ofstream file(fname.str().c_str());
        if (!file) {
            THROW("Failed to open " << fname.str());
        }
        const std::vector<double>& d = *(it->second);
        std::copy(d.begin(), d.end(), std::ostream_iterator<double>(file, "\n"));
    }

    std::ostringstream fname;
    fname << output_dir << "/" << "residualcounts" << "-" << std::setw(3) << std::setfill('0') << step << ".dat";
    std::ofstream file(fname.str().c_str());
    if (!file) {
        THROW("Failed to open " << fname.str());
    }

    typedef std::list<Opm::TransportModelPolymer::Newton_Iter> ListRes;

    const ListRes& res_counts = reorder_model.res_counts;
    for (ListRes::const_iterator it = res_counts.begin(); it != res_counts.end(); ++it) {
        file << it->res_s << "," << it->cell << "," << std::setprecision(15) << it->s << "," << std::setprecision(15) << it->c << "\n";
    }
    file.close();

    
}


static void outputWaterCut(const Opm::Watercut& watercut,
                           const std::string& output_dir)
{
    // Write water cut curve.
    std::string fname = output_dir  + "/watercut.txt";
    std::ofstream os(fname.c_str());
    if (!os) {
        THROW("Failed to open " << fname);
    }
    watercut.write(os);
}


static void outputWellReport(const Opm::WellReport& wellreport,
                             const std::string& output_dir)
{
    // Write well report.
    std::string fname = output_dir  + "/wellreport.txt";
    std::ofstream os(fname.c_str());
    if (!os) {
        THROW("Failed to open " << fname);
    }
    wellreport.write(os);
}



// --------------- Types needed to define transport solver ---------------

class PolymerFluid2pWrappingProps
{
public:
    PolymerFluid2pWrappingProps(const Opm::IncompPropertiesInterface& props, const Opm::PolymerProperties& polyprops)
        : props_(props),
          polyprops_(polyprops),
          smin_(props.numCells()*props.numPhases()),
          smax_(props.numCells()*props.numPhases())
    {
        if (props.numPhases() != 2) {
            THROW("PolymerFluid2pWrapper requires 2 phases.");
        }
        const int num_cells = props.numCells();
        std::vector<int> cells(num_cells);
        for (int c = 0; c < num_cells; ++c) {
            cells[c] = c;
        }
        props.satRange(num_cells, &cells[0], &smin_[0], &smax_[0]);
    }

    double density(int phase) const
    {
        return props_.density()[phase];
    }

    template <class PolyC,
              class CAds,
              class DCAdsDc>

    void adsorption(const PolyC& c, const PolyC& cmax, CAds& cads, DCAdsDc& dcadsdc)
    {
        polyprops_.adsorptionWithDer(c, cmax, cads, dcadsdc);
    }

    const double* porosity() const
    {
        return props_.porosity();
    }

    double deadporespace() const
    {
        return polyprops_.deadPoreVol();
    }

    double rockdensity() const
    {
        return polyprops_.rockDensity();
    }

    template <class Sat,
              class PolyC,
              class Mob,
              class DMobDs,
              class DMobWatDc>
    void mobility(int cell, const Sat& s, const PolyC& c, const PolyC& cmax,
                  Mob& mob, DMobDs& dmobds, DMobWatDc& dmobwatdc) const
    {
        const double* visc = props_.viscosity();
        double relperm[2];
        double drelpermds[4];
        props_.relperm(1, &s[0], &cell, relperm, drelpermds);
        polyprops_.effectiveMobilitiesWithDer(c, cmax, visc, relperm, drelpermds, mob, dmobds, dmobwatdc);
    }

    template <class Sat,
              class Pcap,
              class DPcap>
    void pc(int c, const Sat& s, Pcap& pcap, DPcap& dpcap) const
    {
        double pcow[2];
        double dpcow[4];
        props_.capPress(1, &s[0], &c, pcow, dpcow);
        pcap = pcow[0];
        ASSERT(pcow[1] == 0.0);
        dpcap = dpcow[0];
        ASSERT(dpcow[1] == 0.0);
        ASSERT(dpcow[2] == 0.0);
        ASSERT(dpcow[3] == 0.0);
    }

    double s_min(int c) const
    {
        return smin_[2*c + 0];
    }

    double s_max(int c) const
    {
        return smax_[2*c + 0];
    }

    double cMax() const
    {
        return polyprops_.cMax();
    }

    template <class PolyC,
              class Mc,
              class DMcDc>
    void computeMc(const PolyC& c, Mc& mc,
                   DMcDc& dmcdc) const
    {
        polyprops_.computeMcWithDer(c, mc, dmcdc);
    }

private:
    const Opm::IncompPropertiesInterface& props_;
    const Opm::PolymerProperties& polyprops_;
    std::vector<double> smin_;
    std::vector<double> smax_;
};

class IncompPropertiesCorey : public Opm::IncompPropertiesBasic {

private:
    std::vector<double> exponents_;
    int np_;

    double corey_kr(double s, int p) const  {
        return std::pow(s, exponents_[p]);
    }

    double corey_dkrds(double s, int p) const {
        return exponents_[p]*std::pow(s, exponents_[p] - 1.0);
    }

public:
    IncompPropertiesCorey(const Opm::parameter::ParameterGroup& param,
                          const int dim,
                          const int num_cells,
                          const std::vector<double> exponents
                          ) : IncompPropertiesBasic(param, dim, num_cells) {
        exponents_ = exponents;
        np_ = numPhases();
    }
    /// \param[in]  n      Number of data points.
    /// \param[in]  s      Array of nP saturation values.
    /// \param[in]  cells  Array of n cell indices to be associated with the s values.
    /// \param[out] kr     Array of nP relperm values, array must be valid before calling.
    /// \param[out] dkrds  If non-null: array of nP^2 relperm derivative values,
    ///                    array must be valid before calling.
    ///                    The P^2 derivative matrix is
    ///                           m_{ij} = \frac{dkr_i}{ds^j},
    ///                    and is output in Fortran order (m_00 m_10 m_20 m_01 ...)
    virtual void relperm(const int n,
                         const double* s,
                         const int* /*cells*/,
                         double* kr,
                         double* dkrds) const {

        if (dkrds == 0) {
            // #pragma omp parallel for
            for (int i = 0; i < n; ++i) {
                for (int p = 0; p < np_; ++p) {
                    kr[i*np_ + p] = corey_kr(s[i*np_ + p], p);
                }
            }
            return;
        }
        // #pragma omp parallel for
        for (int i = 0; i < n; ++i) {
            std::fill(dkrds + i*np_*np_, dkrds + (i+1)*np_*np_, 0.0);
            for (int p = 0; p < np_; ++p) {
                kr[i*np_ + p] = corey_kr(s[i*np_ + p], p);
                // Only diagonal elements in derivative.
                dkrds[i*np_*np_ + p*np_ + p] = corey_dkrds(s[i*np_ + p], p);
            }
        }
    }
};


typedef PolymerFluid2pWrappingProps TwophaseFluidPolymer;
typedef Opm::SinglePointUpwindTwoPhasePolymer<TwophaseFluidPolymer> FluxModel;

using namespace Opm::ImplicitTransportDefault;

typedef NewtonVectorCollection< ::std::vector<double> >      NVecColl;
typedef JacobianSystem        < struct CSRMatrix, NVecColl > JacSys;

template <class Vector>
class MaxNorm {
public:
    static double
    norm(const Vector& v) {
        return AccumulationNorm <Vector, MaxAbs>::norm(v);
    }
};

typedef Opm::ImplicitTransport<FluxModel,
                               JacSys        ,
                               MaxNorm       ,
                               VectorNegater ,
                               VectorZero    ,
                               MatrixZero    ,
                               VectorAssign  > TransportSolver;



// ----------------- Main program -----------------
int
main(int argc, char** argv)
{
    using namespace Opm;

    std::cout << "\n================    Test program for incompressible two-phase flow with polymer    ===============\n\n";
    Opm::parameter::ParameterGroup param(argc, argv, false);
    std::cout << "---------------    Reading parameters     ---------------" << std::endl;

    // Reading various control parameters.
    const bool guess_old_solution = param.getDefault("guess_old_solution", false);
    const bool use_reorder = param.getDefault("use_reorder", true);
    const bool output = param.getDefault("output", true);
    std::string output_dir;
    int output_interval = 1;
    if (output) {
        output_dir = param.getDefault("output_dir", std::string("output"));
        // Ensure that output dir exists
        boost::filesystem::path fpath(output_dir);
        try {
            create_directories(fpath);
        }
        catch (...) {
            THROW("Creating directories failed: " << fpath);
        }
        output_interval = param.getDefault("output_interval", output_interval);
    }
    const int num_transport_substeps = param.getDefault("num_transport_substeps", 1);

    // If we have a "deck_filename", grid and props will be read from that.
    bool use_deck = param.has("deck_filename");
    boost::scoped_ptr<Opm::GridManager> grid;
    boost::scoped_ptr<Opm::IncompPropertiesInterface> props;
    boost::scoped_ptr<Opm::WellsManager> wells;
    boost::scoped_ptr<Opm::RockCompressibility> rock_comp;
    Opm::SimulatorTimer simtimer;
    Opm::PolymerState state;
    Opm::PolymerProperties polyprop;
    bool check_well_controls = false;
    int max_well_control_iterations = 0;
    double gravity[3] = { 0.0 };
    if (use_deck) {
        std::string deck_filename = param.get<std::string>("deck_filename");
        Opm::EclipseGridParser deck(deck_filename);
        // Grid init
        grid.reset(new Opm::GridManager(deck));
        // Rock and fluid init
        const int* gc = grid->c_grid()->global_cell;
        std::vector<int> global_cell(gc, gc + grid->c_grid()->number_of_cells);
        props.reset(new Opm::IncompPropertiesFromDeck(deck, global_cell));
        // Wells init.
        wells.reset(new Opm::WellsManager(deck, *grid->c_grid(), props->permeability()));
        check_well_controls = param.getDefault("check_well_controls", false);
        max_well_control_iterations = param.getDefault("max_well_control_iterations", 10);
        // Timer init.
        if (deck.hasField("TSTEP")) {
            simtimer.init(deck);
        } else {
            simtimer.init(param);
        }
        // Rock compressibility.
        rock_comp.reset(new Opm::RockCompressibility(deck));
        // Gravity.
        gravity[2] = deck.hasField("NOGRAV") ? 0.0 : Opm::unit::gravity;
        // Init state variables (saturation and pressure).
        initStateFromDeck(*grid->c_grid(), *props, deck, gravity[2], state);
        // Init polymer properties.
        polyprop.readFromDeck(deck);
    } else {
        // Grid init.
        const int nx = param.getDefault("nx", 100);
        const int ny = param.getDefault("ny", 100);
        const int nz = param.getDefault("nz", 1);
        const double dx = param.getDefault("dx", 1.0);
        const double dy = param.getDefault("dy", 1.0);
        const double dz = param.getDefault("dz", 1.0);
        grid.reset(new Opm::GridManager(nx, ny, nz, dx, dy, dz));
        // Rock and fluid init.
        // props.reset(new Opm::IncompPropertiesBasic(param, grid->c_grid()->dimensions, grid->c_grid()->number_of_cells));
        bool use_corey = false;
        use_corey = param.getDefault("use_corey", false);
        if (use_corey) {
            std::vector<double> exponents(2, 1.0);
            exponents[0] = param.getDefault("n1", 1.0);
            exponents[1] = param.getDefault("n2", 1.0);
            props.reset(new IncompPropertiesCorey(param, grid->c_grid()->dimensions, grid->c_grid()->number_of_cells, exponents));
        } else {
            props.reset(new IncompPropertiesBasic(param, grid->c_grid()->dimensions, grid->c_grid()->number_of_cells));
        }
        // Wells init.
        wells.reset(new Opm::WellsManager());
        // Timer init.
        simtimer.init(param);
        // Rock compressibility.
        rock_comp.reset(new Opm::RockCompressibility(param));
        // Gravity.
        gravity[2] = param.getDefault("gravity", 0.0);
        // Init state variables (saturation and pressure).
        initStateBasic(*grid->c_grid(), *props, param, gravity[2], state);
        // Init Polymer state
        if (param.has("poly_init")) {
            double poly_init = param.getDefault("poly_init", 0.0);
            for (int cell = 0; cell < grid->c_grid()->number_of_cells; ++cell) {
                double smin[2], smax[2];
                props->satRange(1, &cell, smin, smax);
                if (state.saturation()[2*cell] > 0.5*(smin[0] + smax[0])) {
                    state.concentration()[cell] = poly_init;
                    state.maxconcentration()[cell] = poly_init;
                } else {
                    state.saturation()[2*cell + 0] = 0.;
                    state.saturation()[2*cell + 1] = 1.;
                    state.concentration()[cell] = 0.;
                    state.maxconcentration()[cell] = 0.;
                }
            }
        }
        // Init polymer properties.
        // Setting defaults to provide a simple example case.
        double c_max = param.getDefault("c_max_limit", 5.0);
        double mix_param = param.getDefault("mix_param", 1.0);
        double rock_density = param.getDefault("rock_density", 1000.0);
        double dead_pore_vol = param.getDefault("dead_pore_vol", 0.15);
        double res_factor = param.getDefault("res_factor", 1.) ; // res_factor = 1 gives no change in permeability
        double c_max_ads = param.getDefault("c_max_ads", 1.);
        int ads_index = param.getDefault<int>("ads_index", Opm::PolymerProperties::NoDesorption);
        std::vector<double> c_vals_visc(2, -1e100);
        c_vals_visc[0] = 0.0;
        c_vals_visc[1] = 7.0;
        std::vector<double> visc_mult_vals(2, -1e100);
        visc_mult_vals[0] = 1.0;
        // polyprop.visc_mult_vals[1] = param.getDefault("c_max_viscmult", 30.0);
        visc_mult_vals[1] = 1.0;
        std::vector<double> c_vals_ads(3, -1e100);
        c_vals_ads[0] = 0.0;
        c_vals_ads[1] = 2.0;
        c_vals_ads[2] = 8.0;
        // Here we set up adsorption equal to zero.
        std::vector<double> ads_vals(3, -1e100);
        ads_vals[0] = 0.0;
        ads_vals[1] = 0.0;
        ads_vals[2] = 0.0;
        // ads_vals[1] = 0.0;
        // ads_vals[2] = 0.0;
        polyprop.set(c_max, mix_param, rock_density, dead_pore_vol, res_factor, c_max_ads,
                     static_cast<Opm::PolymerProperties::AdsorptionBehaviour>(ads_index),
                     c_vals_visc,  visc_mult_vals, c_vals_ads, ads_vals);
    }

    // Initialize polymer inflow function.
    double poly_start = param.getDefault("poly_start_days", 300.0)*Opm::unit::day;
    double poly_end = param.getDefault("poly_end_days", 800.0)*Opm::unit::day;
    double poly_amount = param.getDefault("poly_amount", polyprop.cMax());
    PolymerInflow poly_inflow(poly_start, poly_end, poly_amount);

    // Extra fluid init for transport solver.
    TwophaseFluidPolymer fluid(*props, polyprop);

    // Warn if gravity but no density difference.
    bool use_gravity = (gravity[0] != 0.0 || gravity[1] != 0.0 || gravity[2] != 0.0);
    if (use_gravity) {
        if (props->density()[0] == props->density()[1]) {
            std::cout << "**** Warning: nonzero gravity, but zero density difference." << std::endl;
        }
    }
    bool use_segregation_split = false;
    bool use_column_solver = false;
    bool use_gauss_seidel_gravity = false;
    if (use_gravity && use_reorder) {
        use_segregation_split = param.getDefault("use_segregation_split", use_segregation_split);
        if (use_segregation_split) {
            use_column_solver = param.getDefault("use_column_solver", use_column_solver);
            if (use_column_solver) {
                use_gauss_seidel_gravity = param.getDefault("use_gauss_seidel_gravity", use_gauss_seidel_gravity);
            }
        }
    }

    // Check that rock compressibility is not used with solvers that do not handle it.
    int nl_pressure_maxiter = 0;
    double nl_pressure_residual_tolerance = 0.0;
    double nl_pressure_change_tolerance = 0.0;
    if (rock_comp->isActive()) {
        if (!use_reorder) {
            THROW("Cannot run implicit (non-reordering) transport solver with rock compressibility yet.");
        }
        nl_pressure_residual_tolerance = param.getDefault("nl_pressure_residual_tolerance", 0.0);
        nl_pressure_change_tolerance = param.getDefault("nl_pressure_change_tolerance", 1.0); // In Pascal.
        nl_pressure_maxiter = param.getDefault("nl_pressure_maxiter", 10);
    }

    // Source-related variables init.
    int num_cells = grid->c_grid()->number_of_cells;

    // Extra rock init.
    std::vector<double> porevol;
    if (rock_comp->isActive()) {
        computePorevolume(*grid->c_grid(), props->porosity(), *rock_comp, state.pressure(), porevol);
    } else {
        computePorevolume(*grid->c_grid(), props->porosity(), porevol);
    }
    double tot_porevol_init = std::accumulate(porevol.begin(), porevol.end(), 0.0);

    // Initialising src
    std::vector<double> src(num_cells, 0.0);
    if (wells->c_wells()) {
        // Do nothing, wells will be the driving force, not source terms.
        // Opm::wellsToSrc(*wells->c_wells(), num_cells, src);
    } else {
        const double default_injection = use_gravity ? 0.0 : 0.1;
        const double flow_per_sec = param.getDefault<double>("injected_volume_per_day", default_injection)/Opm::unit::day;
        src[0] = flow_per_sec;
        src[num_cells - 1] = -flow_per_sec;
    }

    std::vector<double> reorder_src = src;

    // Boundary conditions.
    Opm::FlowBCManager bcs;
    if (param.getDefault("use_pside", false)) {
        int pside = param.get<int>("pside");
        double pside_pressure = param.get<double>("pside_pressure");
        bcs.pressureSide(*grid->c_grid(), Opm::FlowBCManager::Side(pside), pside_pressure);
    }

    // Solvers init.
    // Linear solver.
    Opm::LinearSolverFactory linsolver(param);
    // Pressure solver.
    const double *grav = use_gravity ? &gravity[0] : 0;
<<<<<<< HEAD
    Opm::IncompTpfa psolver(*grid->c_grid(), *props, rock_comp.get(), linsolver,
                            nl_pressure_residual_tolerance, nl_pressure_change_tolerance,
                            nl_pressure_maxiter,
                            grav, wells->c_wells(), src, bcs.c_bcs());
=======
    Opm::IncompTpfaPolymer psolver(*grid->c_grid(), *props, rock_comp.get(), polyprop, linsolver,
                                   nl_pressure_residual_tolerance, nl_pressure_change_tolerance,
                                   nl_pressure_maxiter,
                                   grav, wells->c_wells(), src, bcs.c_bcs());
>>>>>>> 50221583
    // Reordering solver.
    const double nl_tolerance = param.getDefault("nl_tolerance", 1e-9);
    const int nl_maxiter = param.getDefault("nl_maxiter", 30);
    Opm::TransportModelPolymer::SingleCellMethod method;
    std::string method_string = param.getDefault("single_cell_method", std::string("Bracketing"));
    if (method_string == "Bracketing") {
        method = Opm::TransportModelPolymer::Bracketing;
    } else if (method_string == "Newton") {
        method = Opm::TransportModelPolymer::Newton;
    } else {
        THROW("Unknown method: " << method_string);
    }

    Opm::TransportModelPolymer reorder_model(*grid->c_grid(), *props, polyprop,
                                             method, nl_tolerance, nl_maxiter);

    if (use_gauss_seidel_gravity) {
        reorder_model.initGravity(grav);
    }
    // Non-reordering solver.
    FluxModel  fmodel(fluid, *grid->c_grid(), porevol, grav, guess_old_solution);
    if (use_gravity) {
        fmodel.initGravityTrans(*grid->c_grid(), psolver.getHalfTrans());
    }
    TransportSolver tsolver(fmodel);
    // Column-based gravity segregation solver.
    std::vector<std::vector<int> > columns;
    if (use_column_solver) {
        Opm::extractColumn(*grid->c_grid(), columns);
    }
    Opm::GravityColumnSolverPolymer<FluxModel, TwophaseFluidPolymer> colsolver(fmodel, fluid, *grid->c_grid(), nl_tolerance, nl_maxiter);

    // // // Not implemented for polymer.
    // // Control init.
    // Opm::ImplicitTransportDetails::NRReport  rpt;
    // Opm::ImplicitTransportDetails::NRControl ctrl;
    // if (!use_reorder || use_segregation_split) {
    //     ctrl.max_it = param.getDefault("max_it", 20);
    //     ctrl.verbosity = param.getDefault("verbosity", 0);
    //     ctrl.max_it_ls = param.getDefault("max_it_ls", 5);
    // }
    // // Linear solver init.
    // using Opm::ImplicitTransportLinAlgSupport::CSRMatrixUmfpackSolver;
    // CSRMatrixUmfpackSolver linsolve;

    // The allcells vector is used in calls to computeTotalMobility()
    // and computeTotalMobilityOmega().
    std::vector<int> allcells(num_cells);
    for (int cell = 0; cell < num_cells; ++cell) {
        allcells[cell] = cell;
    }

    // Warn if any parameters are unused.
    if (param.anyUnused()) {
        std::cout << "--------------------   Unused parameters:   --------------------\n";
        param.displayUsage();
        std::cout << "----------------------------------------------------------------" << std::endl;
    }

    // Write parameters used for later reference.
    if (output) {
        param.writeParam(output_dir + "/spu_2p.param");
    }

    // Main simulation loop.
    Opm::time::StopWatch pressure_timer;
    double ptime = 0.0;
    Opm::time::StopWatch transport_timer;
    double ttime = 0.0;
    Opm::time::StopWatch total_timer;
    total_timer.start();
    std::cout << "\n\n================    Starting main simulation loop     ===============" << std::endl;
    double init_satvol[2] = { 0.0 };
    double init_polymass = 0.0;
    double satvol[2] = { 0.0 };
    double polymass = 0.0;
    double polymass_adsorbed = 0.0;
    double injected[2] = { 0.0 };
    double produced[2] = { 0.0 };
    double polyinj = 0.0;
    double polyprod = 0.0;
    double tot_injected[2] = { 0.0 };
    double tot_produced[2] = { 0.0 };
    double tot_polyinj = 0.0;
    double tot_polyprod = 0.0;
    Opm::computeSaturatedVol(porevol, state.saturation(), init_satvol);
    std::cout << "\nInitial saturations are    " << init_satvol[0]/tot_porevol_init
              << "    " << init_satvol[1]/tot_porevol_init << std::endl;
    Opm::Watercut watercut;
    watercut.push(0.0, 0.0, 0.0);
    Opm::WellReport wellreport;
    Opm::WellState well_state;
    well_state.init(wells->c_wells(), state);
    std::vector<double> fractional_flows;
    std::vector<double> well_resflows_phase;
    int num_wells = 0;
    if (wells->c_wells()) {
        num_wells = wells->c_wells()->number_of_wells;
        well_resflows_phase.resize((wells->c_wells()->number_of_phases)*(wells->c_wells()->number_of_wells), 0.0);
        wellreport.push(*props, *wells->c_wells(), state.saturation(), 0.0, well_state.bhp(), well_state.perfRates());
    }
    for (; !simtimer.done(); ++simtimer) {
        // Report timestep and (optionally) write state to disk.
        simtimer.report(std::cout);
        if (output && (simtimer.currentStepNum() % output_interval == 0)) {
            outputState(*grid->c_grid(), state, simtimer.currentStepNum(), output_dir, reorder_model);
        }

        // Solve pressure.
        if (check_well_controls) {
            computeFractionalFlow(*props, allcells, state.saturation(), fractional_flows);
        }
        if (check_well_controls) {
            wells->applyExplicitReinjectionControls(well_resflows_phase, well_resflows_phase);
        }
        bool well_control_passed = !check_well_controls;
        int well_control_iteration = 0;
        do {
            pressure_timer.start();
            std::vector<double> initial_pressure = state.pressure();
            psolver.solve(simtimer.currentStepLength(), state, well_state);
            if (!rock_comp->isActive()) {
                // Compute average pressures of previous and last
                // step, and total volume.
                double av_prev_press = 0.;
                double av_press = 0.;
                double tot_vol = 0.;
                for (int cell = 0; cell < num_cells; ++cell) {
                    av_prev_press += initial_pressure[cell]*grid->c_grid()->cell_volumes[cell];
                    av_press      += state.pressure()[cell]*grid->c_grid()->cell_volumes[cell];
                    tot_vol       += grid->c_grid()->cell_volumes[cell];
                }
                // Renormalization constant
                const double ren_const = (av_prev_press - av_press)/tot_vol;
                for (int cell = 0; cell < num_cells; ++cell) {
                    state.pressure()[cell] += ren_const;
                }
                for (int well = 0; well < num_wells; ++well) {
                    well_state.bhp()[well] += ren_const;
                }
            }
            pressure_timer.stop();
            double pt = pressure_timer.secsSinceStart();
            std::cout << "Pressure solver took:  " << pt << " seconds." << std::endl;
            ptime += pt;


            if (check_well_controls) {
                Opm::computePhaseFlowRatesPerWell(*wells->c_wells(),
                                                  fractional_flows,
                                                  well_state.perfRates(),
                                                  well_resflows_phase);
                std::cout << "Checking well conditions." << std::endl;
                // For testing we set surface := reservoir
                well_control_passed = wells->conditionsMet(well_state.bhp(), well_resflows_phase, well_resflows_phase);
                ++well_control_iteration;
                if (!well_control_passed && well_control_iteration > max_well_control_iterations) {
                    THROW("Could not satisfy well conditions in " << max_well_control_iterations << " tries.");
                }
                if (!well_control_passed) {
                    std::cout << "Well controls not passed, solving again." << std::endl;
                } else {
                    std::cout << "Well conditions met." << std::endl;
                }
            }
        } while (!well_control_passed);

        // Process transport sources (to include bdy terms and well flows).
        Opm::computeTransportSource(*grid->c_grid(), src, state.faceflux(), 1.0,
                                    wells->c_wells(), well_state.perfRates(), reorder_src);


        // Find inflow rate.
        const double current_time = simtimer.currentTime();
        double stepsize = simtimer.currentStepLength();
        const double inflowc0 = poly_inflow(current_time + 1e-5*stepsize);
        const double inflowc1 = poly_inflow(current_time + (1.0 - 1e-5)*stepsize);
        if (inflowc0 != inflowc1) {
            std::cout << "**** Warning: polymer inflow rate changes during timestep. Using rate near start of step.";
        }
        const double inflow_c = inflowc0;

        // Solve transport.
        transport_timer.start();
        if (num_transport_substeps != 1) {
            stepsize /= double(num_transport_substeps);
            std::cout << "Making " << num_transport_substeps << " transport substeps." << std::endl;
        }
        for (int tr_substep = 0; tr_substep < num_transport_substeps; ++tr_substep) {
            if (use_reorder) {
                reorder_model.solve(&state.faceflux()[0], &porevol[0], &reorder_src[0], stepsize, inflow_c,
                                    state.saturation(), state.concentration(), state.maxconcentration());
                Opm::computeInjectedProduced(*props, polyprop, state.saturation(), state.concentration(), state.maxconcentration(),
                                             reorder_src, simtimer.currentStepLength(), inflow_c,
                                             injected, produced, polyinj, polyprod);
                if (use_segregation_split) {
                    if (use_column_solver) {
                        if (use_gauss_seidel_gravity) {
                            reorder_model.solveGravity(columns, &porevol[0], stepsize, state.saturation(),
                                                       state.concentration(), state.maxconcentration());
                        } else {
                            colsolver.solve(columns, stepsize, state.saturation(), state.concentration(),
                                            state.maxconcentration());
                        }
                    } else {
                        THROW("use_segregation_split option for polymer is only implemented in the use_column_solver case.");
                    }
                }
            } else {
                THROW("Implicit transport solver not implemented for polymer.");
            }
        }
        transport_timer.stop();
        double tt = transport_timer.secsSinceStart();
        std::cout << "Transport solver took: " << tt << " seconds." << std::endl;
        ttime += tt;

        // Report volume balances.
        Opm::computeSaturatedVol(porevol, state.saturation(), satvol);
        polymass = Opm::computePolymerMass(porevol, state.saturation(), state.concentration(), polyprop.deadPoreVol());
        polymass_adsorbed = Opm::computePolymerAdsorbed(*props, polyprop, porevol, state.maxconcentration());
        tot_injected[0] += injected[0];
        tot_injected[1] += injected[1];
        tot_produced[0] += produced[0];
        tot_produced[1] += produced[1];
        tot_polyinj += polyinj;
        tot_polyprod += polyprod;
        std::cout.precision(5);
        const int width = 18;
        std::cout << "\nVolume and polymer mass balance: "
            "   water(pv)           oil(pv)       polymer(kg)\n";
        std::cout << "    Saturated volumes:     "
                  << std::setw(width) << satvol[0]/tot_porevol_init
                  << std::setw(width) << satvol[1]/tot_porevol_init
                  << std::setw(width) << polymass << std::endl;
        std::cout << "    Adsorbed volumes:      "
                  << std::setw(width) << 0.0
                  << std::setw(width) << 0.0
                  << std::setw(width) << polymass_adsorbed << std::endl;
        std::cout << "    Injected volumes:      "
                  << std::setw(width) << injected[0]/tot_porevol_init
                  << std::setw(width) << injected[1]/tot_porevol_init
                  << std::setw(width) << polyinj << std::endl;
        std::cout << "    Produced volumes:      "
                  << std::setw(width) << produced[0]/tot_porevol_init
                  << std::setw(width) << produced[1]/tot_porevol_init
                  << std::setw(width) << polyprod << std::endl;
        std::cout << "    Total inj volumes:     "
                  << std::setw(width) << tot_injected[0]/tot_porevol_init
                  << std::setw(width) << tot_injected[1]/tot_porevol_init
                  << std::setw(width) << tot_polyinj << std::endl;
        std::cout << "    Total prod volumes:    "
                  << std::setw(width) << tot_produced[0]/tot_porevol_init
                  << std::setw(width) << tot_produced[1]/tot_porevol_init
                  << std::setw(width) << tot_polyprod << std::endl;
        std::cout << "    In-place + prod - inj: "
                  << std::setw(width) << (satvol[0] + tot_produced[0] - tot_injected[0])/tot_porevol_init
                  << std::setw(width) << (satvol[1] + tot_produced[1] - tot_injected[1])/tot_porevol_init
                  << std::setw(width) << (polymass + tot_polyprod - tot_polyinj + polymass_adsorbed) << std::endl;
        std::cout << "    Init - now - pr + inj: "
                  << std::setw(width) << (init_satvol[0] - satvol[0] - tot_produced[0] + tot_injected[0])/tot_porevol_init
                  << std::setw(width) << (init_satvol[1] - satvol[1] - tot_produced[1] + tot_injected[1])/tot_porevol_init
                  << std::setw(width) << (init_polymass - polymass - tot_polyprod + tot_polyinj - polymass_adsorbed)
                  << std::endl;
        std::cout.precision(8);

        watercut.push(simtimer.currentTime() + simtimer.currentStepLength(),
                      produced[0]/(produced[0] + produced[1]),
                      tot_produced[0]/tot_porevol_init);
        if (wells->c_wells()) {
            wellreport.push(*props, *wells->c_wells(), state.saturation(),
                            simtimer.currentTime() + simtimer.currentStepLength(),
                            well_state.bhp(), well_state.perfRates());
        }
    }
    total_timer.stop();

    std::cout << "\n\n================    End of simulation     ===============\n"
              << "Total time taken: " << total_timer.secsSinceStart()
              << "\n  Pressure time:  " << ptime
              << "\n  Transport time: " << ttime << std::endl;

    if (output) {
        outputState(*grid->c_grid(), state, simtimer.currentStepNum(), output_dir, reorder_model);
        outputWaterCut(watercut, output_dir);
        if (wells->c_wells()) {
            outputWellReport(wellreport, output_dir);
        }
    }
}<|MERGE_RESOLUTION|>--- conflicted
+++ resolved
@@ -594,17 +594,10 @@
     Opm::LinearSolverFactory linsolver(param);
     // Pressure solver.
     const double *grav = use_gravity ? &gravity[0] : 0;
-<<<<<<< HEAD
-    Opm::IncompTpfa psolver(*grid->c_grid(), *props, rock_comp.get(), linsolver,
-                            nl_pressure_residual_tolerance, nl_pressure_change_tolerance,
-                            nl_pressure_maxiter,
-                            grav, wells->c_wells(), src, bcs.c_bcs());
-=======
     Opm::IncompTpfaPolymer psolver(*grid->c_grid(), *props, rock_comp.get(), polyprop, linsolver,
                                    nl_pressure_residual_tolerance, nl_pressure_change_tolerance,
                                    nl_pressure_maxiter,
                                    grav, wells->c_wells(), src, bcs.c_bcs());
->>>>>>> 50221583
     // Reordering solver.
     const double nl_tolerance = param.getDefault("nl_tolerance", 1e-9);
     const int nl_maxiter = param.getDefault("nl_maxiter", 30);
@@ -710,7 +703,7 @@
         // Report timestep and (optionally) write state to disk.
         simtimer.report(std::cout);
         if (output && (simtimer.currentStepNum() % output_interval == 0)) {
-            outputState(*grid->c_grid(), state, simtimer.currentStepNum(), output_dir, reorder_model);
+            outputState(*grid->c_grid(), state, simtimer.currentStepNum(), output_dir);
         }
 
         // Solve pressure.
