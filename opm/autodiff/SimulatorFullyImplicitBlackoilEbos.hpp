/*
  Copyright 2013, 2015 SINTEF ICT, Applied Mathematics.
  Copyright 2015 Andreas Lauser

  This file is part of the Open Porous Media project (OPM).

  OPM is free software: you can redistribute it and/or modify
  it under the terms of the GNU General Public License as published by
  the Free Software Foundation, either version 3 of the License, or
  (at your option) any later version.

  OPM is distributed in the hope that it will be useful,
  but WITHOUT ANY WARRANTY; without even the implied warranty of
  MERCHANTABILITY or FITNESS FOR A PARTICULAR PURPOSE.  See the
  GNU General Public License for more details.

  You should have received a copy of the GNU General Public License
  along with OPM.  If not, see <http://www.gnu.org/licenses/>.
*/

#ifndef OPM_SIMULATORFULLYIMPLICITBLACKOILEBOS_HEADER_INCLUDED
#define OPM_SIMULATORFULLYIMPLICITBLACKOILEBOS_HEADER_INCLUDED

//#include <opm/autodiff/SimulatorBase.hpp>
#include <opm/autodiff/SimulatorFullyImplicitBlackoilOutputEbos.hpp>
#include <opm/autodiff/IterationReport.hpp>
#include <opm/autodiff/NonlinearSolver.hpp>
#include <opm/autodiff/BlackoilModelEbos.hpp>
#include <opm/autodiff/BlackoilModelParameters.hpp>
#include <opm/autodiff/WellStateFullyImplicitBlackoilDense.hpp>
#include <opm/autodiff/StandardWellsDense.hpp>
#include <opm/autodiff/RateConverter.hpp>
#include <opm/autodiff/SimFIBODetails.hpp>

#include <opm/core/simulator/AdaptiveTimeStepping.hpp>
#include <opm/core/utility/initHydroCarbonState.hpp>
#include <opm/core/utility/StopWatch.hpp>

#include <opm/common/Exceptions.hpp>
#include <opm/common/ErrorMacros.hpp>

#include <dune/common/unused.hh>

namespace Opm {

class SimulatorFullyImplicitBlackoilEbos;
//class StandardWellsDense<FluidSystem>;

/// a simulator for the blackoil model
class SimulatorFullyImplicitBlackoilEbos
{
public:
    typedef typename TTAG(EclFlowProblem) TypeTag;
    typedef typename GET_PROP_TYPE(TypeTag, Simulator) Simulator;
    typedef typename GET_PROP_TYPE(TypeTag, Grid) Grid;
    typedef typename GET_PROP_TYPE(TypeTag, FluidSystem) FluidSystem;
    typedef typename GET_PROP_TYPE(TypeTag, ElementContext) ElementContext;
    typedef typename GET_PROP_TYPE(TypeTag, Indices) BlackoilIndices;

    typedef WellStateFullyImplicitBlackoilDense WellState;
    typedef BlackoilState ReservoirState;
    typedef BlackoilOutputWriterEbos OutputWriter;
    typedef BlackoilModelEbos Model;
    typedef BlackoilModelParameters ModelParameters;
    typedef NonlinearSolver<Model> Solver;
    typedef StandardWellsDense<FluidSystem, BlackoilIndices> WellModel;


    /// Initialise from parameters and objects to observe.
    /// \param[in] param       parameters, this class accepts the following:
    ///     parameter (default)            effect
    ///     -----------------------------------------------------------
    ///     output (true)                  write output to files?
    ///     output_dir ("output")          output directoty
    ///     output_interval (1)            output every nth step
    ///     nl_pressure_residual_tolerance (0.0) pressure solver residual tolerance (in Pascal)
    ///     nl_pressure_change_tolerance (1.0)   pressure solver change tolerance (in Pascal)
    ///     nl_pressure_maxiter (10)       max nonlinear iterations in pressure
    ///     nl_maxiter (30)                max nonlinear iterations in transport
    ///     nl_tolerance (1e-9)            transport solver absolute residual tolerance
    ///     num_transport_substeps (1)     number of transport steps per pressure step
    ///     use_segregation_split (false)  solve for gravity segregation (if false,
    ///                                    segregation is ignored).
    ///
    /// \param[in] geo           derived geological properties
    /// \param[in] props         fluid and rock properties
    /// \param[in] linsolver     linear solver
    /// \param[in] gravity       if non-null, gravity vector
    /// \param[in] has_disgas    true for dissolved gas option
    /// \param[in] has_vapoil    true for vaporized oil option
    /// \param[in] eclipse_state the object which represents an internalized ECL deck
    /// \param[in] output_writer
    /// \param[in] threshold_pressures_by_face   if nonempty, threshold pressures that inhibit flow
    SimulatorFullyImplicitBlackoilEbos(Simulator& ebosSimulator,
                                       const parameter::ParameterGroup& param,
                                       DerivedGeology& geo,
                                       BlackoilPropsAdInterface& props,
                                       NewtonIterationBlackoilInterface& linsolver,
                                       const double* gravity,
                                       const bool has_disgas,
                                       const bool has_vapoil,
<<<<<<< HEAD
                                       const EclipseState& eclState,
                                       BlackoilOutputWriterEbos& output_writer)
=======
                                       std::shared_ptr<EclipseState> eclipse_state,
                                       BlackoilOutputWriterEbos& output_writer,
                                       const std::vector<double>& threshold_pressures_by_face,
                                       const std::unordered_set<std::string>& defunct_well_names)
>>>>>>> 42ab4d13
        : ebosSimulator_(ebosSimulator),
          param_(param),
          model_param_(param),
          solver_param_(param),
          props_(props),
          gravity_(gravity),
          geo_(geo),
          solver_(linsolver),
          has_disgas_(has_disgas),
          has_vapoil_(has_vapoil),
          terminal_output_(param.getDefault("output_terminal", true)),
          output_writer_(output_writer),
<<<<<<< HEAD
=======
          threshold_pressures_by_face_(threshold_pressures_by_face),
          defunct_well_names_( defunct_well_names ),
>>>>>>> 42ab4d13
          is_parallel_run_( false )
    {
        DUNE_UNUSED_PARAMETER(eclState);
        // Misc init.
        const int num_cells = AutoDiffGrid::numCells(grid());
        allcells_.resize(num_cells);
        for (int cell = 0; cell < num_cells; ++cell) {
            allcells_[cell] = cell;
        }

        rateConverter_.reset(new RateConverterType(props_, std::vector<int>(AutoDiffGrid::numCells(grid()), 0)));

#if HAVE_MPI
        if ( solver_.parallelInformation().type() == typeid(ParallelISTLInformation) )
        {
            const ParallelISTLInformation& info =
                boost::any_cast<const ParallelISTLInformation&>(solver_.parallelInformation());
            // Only rank 0 does print to std::cout
            terminal_output_ = terminal_output_ && ( info.communicator().rank() == 0 );
            is_parallel_run_ = ( info.communicator().size() > 1 );
        }
#endif
    }

    /// Run the simulation.
    /// This will run succesive timesteps until timer.done() is true. It will
    /// modify the reservoir and well states.
    /// \param[in,out] timer       governs the requested reporting timesteps
    /// \param[in,out] state       state of reservoir: pressure, fluxes
    /// \return                    simulation report, with timing data
    SimulatorReport run(SimulatorTimer& timer,
                        ReservoirState& state)
    {
        WellState prev_well_state;

        if (output_writer_.isRestart()) {
            // This is a restart, populate WellState and ReservoirState state objects from restart file
            output_writer_.initFromRestartFile(props_.phaseUsage(), props_.permeability(), grid(), state, prev_well_state);
            initHydroCarbonState(state, props_.phaseUsage(), Opm::UgGridHelpers::numCells(grid()), has_disgas_, has_vapoil_);
        }

        // Create timers and file for writing timing info.
        Opm::time::StopWatch solver_timer;
        Opm::time::StopWatch step_timer;
        Opm::time::StopWatch total_timer;
        total_timer.start();
        std::string tstep_filename = output_writer_.outputDirectory() + "/step_timing.txt";
        std::ofstream tstep_os(tstep_filename.c_str());

        // adaptive time stepping
        std::unique_ptr< AdaptiveTimeStepping > adaptiveTimeStepping;
        if( param_.getDefault("timestep.adaptive", true ) )
        {
            adaptiveTimeStepping.reset( new AdaptiveTimeStepping( param_, terminal_output_ ) );
        }

        std::string restorefilename = param_.getDefault("restorefile", std::string("") );
        if( ! restorefilename.empty() )
        {
            // -1 means that we'll take the last report step that was written
            //const int desiredRestoreStep = param_.getDefault("restorestep", int(-1) );

            //            output_writer_.restore( timer,
            //                                    state,
            //                                    prev_well_state,
            //                                    restorefilename,
            //                                    desiredRestoreStep );
        }

        bool is_well_potentials_computed = param_.getDefault("compute_well_potentials", false );
        std::vector<double> well_potentials;
        DynamicListEconLimited dynamic_list_econ_limited;
        SimulatorReport report;
        SimulatorReport stepReport;

        bool ooip_computed = false;
        std::vector<int> fipnum_global = eclState().get3DProperties().getIntGridProperty("FIPNUM").getData();
        //Get compressed cell fipnum.
        std::vector<int> fipnum(Opm::UgGridHelpers::numCells(grid()));
        if (fipnum_global.empty()) {
            std::fill(fipnum.begin(), fipnum.end(), 0);
        } else {
            for (size_t c = 0; c < fipnum.size(); ++c) {
                fipnum[c] = fipnum_global[Opm::UgGridHelpers::globalCell(grid())[c]];
            }
        }
        std::vector<std::vector<double>> OOIP;

        // Main simulation loop.
        while (!timer.done()) {
            // Report timestep.
            step_timer.start();
            if ( terminal_output_ )
            {
                std::ostringstream ss;
                timer.report(ss);
                OpmLog::note(ss.str());
            }

            // Create wells and well state.
            WellsManager wells_manager(eclState(),
                                       timer.currentStepNum(),
                                       Opm::UgGridHelpers::numCells(grid()),
                                       Opm::UgGridHelpers::globalCell(grid()),
                                       Opm::UgGridHelpers::cartDims(grid()),
                                       Opm::UgGridHelpers::dimensions(grid()),
                                       Opm::UgGridHelpers::cell2Faces(grid()),
                                       Opm::UgGridHelpers::beginFaceCentroids(grid()),
                                       props_.permeability(),
                                       dynamic_list_econ_limited,
                                       is_parallel_run_,
                                       well_potentials,
                                       defunct_well_names_ );

            const Wells* wells = wells_manager.c_wells();
            WellState well_state;
            well_state.init(wells, state, prev_well_state, props_.phaseUsage());

            // give the polymer and surfactant simulators the chance to do their stuff
            handleAdditionalWellInflow(timer, wells_manager, well_state, wells);

            // Compute reservoir volumes for RESV controls.
            computeRESV(timer.currentStepNum(), wells, state, well_state);

            // Run a multiple steps of the solver depending on the time step control.
            solver_timer.start();

            const std::vector<double> pv(geo_.poreVolume().data(), geo_.poreVolume().data() + geo_.poreVolume().size());
            const WellModel well_model(wells, model_param_, terminal_output_, pv);

            auto solver = createSolver(well_model);

            // write the inital state at the report stage
            if (timer.initialStep()) {
                Dune::Timer perfTimer;
                perfTimer.start();

                // make sure that the Intensive Quantities cache is up to date
                const auto& gridManager = ebosSimulator_.gridManager();
                const auto& gridView = gridManager.gridView();
                auto elemIt = gridView.template begin<0>();
                auto elemEndIt = gridView.template end<0>();
                ElementContext elemCtx(ebosSimulator_);
                for (; elemIt != elemEndIt; ++ elemIt) {
                    elemCtx.updatePrimaryStencil(*elemIt);
                    elemCtx.updatePrimaryIntensiveQuantities(/*timeIdx=*/0);
                }

                // No per cell data is written for initial step, but will be
                // for subsequent steps, when we have started simulating
                output_writer_.writeTimeStepWithoutCellProperties( timer, state, well_state );

                report.output_write_time += perfTimer.stop();
            }

            // Compute orignal FIP;
            if (!ooip_computed) {
                OOIP = solver->computeFluidInPlace(fipnum);
                FIPUnitConvert(eclState().getUnits(), OOIP);
                ooip_computed = true;
            }

            if( terminal_output_ )
            {
                std::ostringstream step_msg;
                boost::posix_time::time_facet* facet = new boost::posix_time::time_facet("%d-%b-%Y");
                step_msg.imbue(std::locale(std::locale::classic(), facet));
                step_msg << "\n"
                         << "Time step " << std::setw(4) <<timer.currentStepNum()
                         << " at day " << (double)unit::convert::to(timer.simulationTimeElapsed(), unit::day)
                         << "/" << (double)unit::convert::to(timer.totalTime(), unit::day)
                         << ", date = " << timer.currentDateTime()
                         << ", size = " << (double)unit::convert::to(timer.currentStepLength(), unit::day) << " days";
                OpmLog::info(step_msg.str());
            }

            solver->model().beginReportStep();

            // If sub stepping is enabled allow the solver to sub cycle
            // in case the report steps are too large for the solver to converge
            //
            // \Note: The report steps are met in any case
            // \Note: The sub stepping will require a copy of the state variables
            if( adaptiveTimeStepping ) {
                report += adaptiveTimeStepping->step( timer, *solver, state, well_state, output_writer_ );
            }
            else {
                // solve for complete report step
                stepReport = solver->step(timer, state, well_state);
                report += stepReport;

                if( terminal_output_ )
                {
                    //stepReport.briefReport();
                    std::ostringstream iter_msg;
                    iter_msg << "Stepsize " << (double)unit::convert::to(timer.currentStepLength(), unit::day);
                    if (solver->wellIterations() != 0) {
                        iter_msg << " days well iterations = " << solver->wellIterations() << ", ";
                    }
                    iter_msg << "non-linear iterations = " << solver->nonlinearIterations()
                             << ", total linear iterations = " << solver->linearIterations()
                             << "\n";
                    OpmLog::info(iter_msg.str());
                }
            }

            solver->model().endReportStep();

            // take time that was used to solve system for this reportStep
            solver_timer.stop();

            // update timing.
            report.solver_time += solver_timer.secsSinceStart();

            // Compute current FIP.
            std::vector<std::vector<double>> COIP;
            COIP = solver->computeFluidInPlace(fipnum);
            FIPUnitConvert(eclState().getUnits(), COIP);
            std::vector<double> OOIP_totals = FIPTotals(OOIP, state);
            std::vector<double> COIP_totals = FIPTotals(COIP, state);

            if ( terminal_output_ )
            {
                outputFluidInPlace(OOIP_totals, COIP_totals,eclState().getUnits(), 0);
                for (size_t reg = 0; reg < OOIP.size(); ++reg) {
                    outputFluidInPlace(OOIP[reg], COIP[reg], eclState().getUnits(), reg+1);
                }

                std::string msg;
                msg =
                    "Time step took " + std::to_string(stepReport.solver_time) + " seconds; "
                    "total solver time " + std::to_string(report.solver_time) + " seconds.";
                OpmLog::note(msg);
            }

            // Increment timer, remember well state.
            ++timer;

            // write simulation state at the report stage
            Dune::Timer perfTimer;
            perfTimer.start();
            output_writer_.writeTimeStep( timer, state, well_state, solver->model() );
            report.output_write_time += perfTimer.stop();

            prev_well_state = well_state;
            // The well potentials are only computed if they are needed
            // For now thay are only used to determine default guide rates for group controlled wells
            if ( is_well_potentials_computed ) {
                computeWellPotentials(wells, well_state, well_potentials);
            }

            updateListEconLimited(solver, eclState().getSchedule(), timer.currentStepNum(), wells,
                                  well_state, dynamic_list_econ_limited);
        }

        // Stop timer and create timing report
        total_timer.stop();
        report.total_time = total_timer.secsSinceStart();
        report.converged = true;
        return report;
    }

    const Grid& grid() const
    { return ebosSimulator_.gridManager().grid(); }

protected:
    void handleAdditionalWellInflow(SimulatorTimer& /* timer */,
                                    WellsManager& /* wells_manager */,
                                    WellState& /* well_state */,
                                    const Wells* /* wells */)
    { }

    std::unique_ptr<Solver> createSolver(const WellModel& well_model)
    {
        auto model = std::unique_ptr<Model>(new Model(ebosSimulator_,
                                                      model_param_,
                                                      props_,
                                                      geo_,
                                                      well_model,
                                                      solver_,
                                                      terminal_output_));

        return std::unique_ptr<Solver>(new Solver(solver_param_, std::move(model)));
    }

    void computeRESV(const std::size_t step,
                     const Wells* wells,
                     const BlackoilState& x,
                     WellState& xw)
    {
        typedef SimFIBODetails::WellMap WellMap;

        const auto w_ecl = eclState().getSchedule().getWells(step);
        const WellMap& wmap = SimFIBODetails::mapWells(w_ecl);

        const std::vector<int>& resv_wells = SimFIBODetails::resvWells(wells, step, wmap);

        const std::size_t number_resv_wells        = resv_wells.size();
        std::size_t       global_number_resv_wells = number_resv_wells;
#if HAVE_MPI
        if ( solver_.parallelInformation().type() == typeid(ParallelISTLInformation) )
        {
            const auto& info =
                boost::any_cast<const ParallelISTLInformation&>(solver_.parallelInformation());
            global_number_resv_wells = info.communicator().sum(global_number_resv_wells);
            if ( global_number_resv_wells )
            {
                // At least one process has resv wells. Therefore rate converter needs
                // to calculate averages over regions that might cross process
                // borders. This needs to be done by all processes and therefore
                // outside of the next if statement.
                rateConverter_->defineState(x, boost::any_cast<const ParallelISTLInformation&>(solver_.parallelInformation()));
            }
        }
        else
#endif
        {
            if ( global_number_resv_wells )
            {
                rateConverter_->defineState(x);
            }
        }

        if (! resv_wells.empty()) {
            const PhaseUsage&                    pu = props_.phaseUsage();
            const std::vector<double>::size_type np = props_.numPhases();

            std::vector<double> distr (np);
            std::vector<double> hrates(np);
            std::vector<double> prates(np);

            for (std::vector<int>::const_iterator
                     rp = resv_wells.begin(), e = resv_wells.end();
                 rp != e; ++rp)
            {
                WellControls* ctrl = wells->ctrls[*rp];
                const bool is_producer = wells->type[*rp] == PRODUCER;

                // RESV control mode, all wells
                {
                    const int rctrl = SimFIBODetails::resv_control(ctrl);

                    if (0 <= rctrl) {
                        const std::vector<double>::size_type off = (*rp) * np;

                        if (is_producer) {
                            // Convert to positive rates to avoid issues
                            // in coefficient calculations.
                            std::transform(xw.wellRates().begin() + (off + 0*np),
                                           xw.wellRates().begin() + (off + 1*np),
                                           prates.begin(), std::negate<double>());
                        } else {
                            std::copy(xw.wellRates().begin() + (off + 0*np),
                                      xw.wellRates().begin() + (off + 1*np),
                                      prates.begin());
                        }

                        const int fipreg = 0; // Hack.  Ignore FIP regions.
                        rateConverter_->calcCoeff(prates, fipreg, distr);

                        well_controls_iset_distr(ctrl, rctrl, & distr[0]);
                    }
                }

                // RESV control, WCONHIST wells.  A bit of duplicate
                // work, regrettably.
                if (is_producer && wells->name[*rp] != 0) {
                    WellMap::const_iterator i = wmap.find(wells->name[*rp]);

                    if (i != wmap.end()) {
                        const auto* wp = i->second;

                        const WellProductionProperties& p =
                            wp->getProductionProperties(step);

                        if (! p.predictionMode) {
                            // History matching (WCONHIST/RESV)
                            SimFIBODetails::historyRates(pu, p, hrates);

                            const int fipreg = 0; // Hack.  Ignore FIP regions.
                            rateConverter_->calcCoeff(hrates, fipreg, distr);

                            // WCONHIST/RESV target is sum of all
                            // observed phase rates translated to
                            // reservoir conditions.  Recall sign
                            // convention: Negative for producers.
                            const double target =
                                - std::inner_product(distr.begin(), distr.end(),
                                                     hrates.begin(), 0.0);

                            well_controls_clear(ctrl);
                            well_controls_assert_number_of_phases(ctrl, int(np));

                            static const double invalid_alq = -std::numeric_limits<double>::max();
                            static const int invalid_vfp = -std::numeric_limits<int>::max();

                            const int ok_resv =
                                well_controls_add_new(RESERVOIR_RATE, target,
                                                      invalid_alq, invalid_vfp,
                                                      & distr[0], ctrl);

                            // For WCONHIST the BHP limit is set to 1 atm.
                            // or a value specified using WELTARG
                            double bhp_limit = (p.BHPLimit > 0) ? p.BHPLimit : unit::convert::from(1.0, unit::atm);
                            const int ok_bhp =
                                well_controls_add_new(BHP, bhp_limit,
                                                      invalid_alq, invalid_vfp,
                                                      NULL, ctrl);

                            if (ok_resv != 0 && ok_bhp != 0) {
                                xw.currentControls()[*rp] = 0;
                                well_controls_set_current(ctrl, 0);
                            }
                        }
                    }
                }
            }
        }

        if( wells )
        {
            for (int w = 0, nw = wells->number_of_wells; w < nw; ++w) {
                WellControls* ctrl = wells->ctrls[w];
                const bool is_producer = wells->type[w] == PRODUCER;
                if (!is_producer && wells->name[w] != 0) {
                    WellMap::const_iterator i = wmap.find(wells->name[w]);
                    if (i != wmap.end()) {
                        const auto* wp = i->second;
                        const WellInjectionProperties& injector = wp->getInjectionProperties(step);
                        if (!injector.predictionMode) {
                            //History matching WCONINJEH
                            static const double invalid_alq = -std::numeric_limits<double>::max();
                            static const int invalid_vfp = -std::numeric_limits<int>::max();
                            // For WCONINJEH the BHP limit is set to a large number
                            // or a value specified using WELTARG
                            double bhp_limit = (injector.BHPLimit > 0) ? injector.BHPLimit : std::numeric_limits<double>::max();
                            const int ok_bhp =
                                well_controls_add_new(BHP, bhp_limit,
                                                      invalid_alq, invalid_vfp,
                                                      NULL, ctrl);
                            if (!ok_bhp) {
                                OPM_THROW(std::runtime_error, "Failed to add well control.");
                            }
                        }
                    }
                }
            }
        }
    }


    void computeWellPotentials(const Wells*                    wells,
                               const WellState& xw,
                               std::vector<double>& well_potentials)
    {
        const int nw = wells->number_of_wells;
        const int np = wells->number_of_phases;
        well_potentials.clear();
        well_potentials.resize(nw*np,0.0);
        for (int w = 0; w < nw; ++w) {
            for (int perf = wells->well_connpos[w]; perf < wells->well_connpos[w + 1]; ++perf) {
                for (int phase = 0; phase < np; ++phase) {
                    well_potentials[w*np + phase] += xw.wellPotentials()[perf*np + phase];
                }
            }
        }
    }


    void updateListEconLimited(const std::unique_ptr<Solver>& solver,
                               const Schedule& schedule,
                               const int current_step,
                               const Wells* wells,
                               const WellState& well_state,
                               DynamicListEconLimited& list_econ_limited) const
    {
        solver->model().wellModel().updateListEconLimited(schedule, current_step, wells,
                                                          well_state, list_econ_limited);
    }

    void FIPUnitConvert(const UnitSystem& units,
                        std::vector<std::vector<double>>& fip)
    {
        if (units.getType() == UnitSystem::UnitType::UNIT_TYPE_FIELD) {
            for (size_t i = 0; i < fip.size(); ++i) {
                fip[i][0] = unit::convert::to(fip[i][0], unit::stb);
                fip[i][1] = unit::convert::to(fip[i][1], unit::stb);
                fip[i][2] = unit::convert::to(fip[i][2], 1000*unit::cubic(unit::feet));
                fip[i][3] = unit::convert::to(fip[i][3], 1000*unit::cubic(unit::feet));
                fip[i][4] = unit::convert::to(fip[i][4], unit::stb);
                fip[i][5] = unit::convert::to(fip[i][5], unit::stb);
                fip[i][6] = unit::convert::to(fip[i][6], unit::psia);
            }
        }
        if (units.getType() == UnitSystem::UnitType::UNIT_TYPE_METRIC) {
            for (size_t i = 0; i < fip.size(); ++i) {
                fip[i][6] = unit::convert::to(fip[i][6], unit::barsa);
            }
        }
    }


    std::vector<double> FIPTotals(const std::vector<std::vector<double>>& fip, const ReservoirState& /* state */)
    {
        std::vector<double> totals(7,0.0);
        for (int i = 0; i < 5; ++i) {
            for (size_t reg = 0; reg < fip.size(); ++reg) {
                totals[i] += fip[reg][i];
            }
        }
        const int numCells = Opm::AutoDiffGrid::numCells(grid());
        const auto& pv = geo_.poreVolume();
        double pv_hydrocarbon_sum = 0.0;
        double p_pv_hydrocarbon_sum = 0.0;

        for (int cellIdx = 0; cellIdx < numCells; ++cellIdx) {
            const auto& intQuants = *ebosSimulator_.model().cachedIntensiveQuantities(cellIdx, /*timeIdx=*/0);
            const auto& fs = intQuants.fluidState();

            const double& p = fs.pressure(FluidSystem::oilPhaseIdx).value();
            const double hydrocarbon = fs.saturation(FluidSystem::oilPhaseIdx).value() + fs.saturation(FluidSystem::gasPhaseIdx).value();
            if ( ! is_parallel_run_ )
            {
                totals[5] += pv[cellIdx];
                pv_hydrocarbon_sum += pv[cellIdx] * hydrocarbon;
                p_pv_hydrocarbon_sum += p * pv[cellIdx] * hydrocarbon;
            }
            else {
                OPM_THROW(std::logic_error, "FIP not yet implemented for MPI");
            }
        }
        totals[6] = unit::convert::to( (p_pv_hydrocarbon_sum / pv_hydrocarbon_sum), unit::barsa);
        return totals;
    }



    void outputFluidInPlace(const std::vector<double>& oip, const std::vector<double>& cip, const UnitSystem& units, const int reg)
    {
        std::ostringstream ss;
        if (!reg) {
            ss << "                                                  ===================================================\n"
               << "                                                  :                   Field Totals                  :\n";
        } else {
            ss << "                                                  ===================================================\n"
               << "                                                  :        FIPNUM report region  "
               << std::setw(2) << reg << "                 :\n";
        }
        if (units.getType() == UnitSystem::UnitType::UNIT_TYPE_METRIC) {
            ss << "                                                  :      PAV  =" << std::setw(14) << cip[6] << " BARSA                 :\n"
               << std::fixed << std::setprecision(0)
               << "                                                  :      PORV =" << std::setw(14) << cip[5] << "   RM3                 :\n";
            if (!reg) {
                ss << "                                                  : Pressure is weighted by hydrocarbon pore volume :\n"
                   << "                                                  : Porv volumes are taken at reference conditions  :\n";
            }
            ss << "                         :--------------- Oil    SM3 ---------------:-- Wat    SM3 --:--------------- Gas    SM3 ---------------:\n";
        }
        if (units.getType() == UnitSystem::UnitType::UNIT_TYPE_FIELD) {
            ss << "                                                  :      PAV  =" << std::setw(14) << cip[6] << "  PSIA                 :\n"
               << std::fixed << std::setprecision(0)
               << "                                                  :      PORV =" << std::setw(14) << cip[5] << "   RB                  :\n";
            if (!reg) {
                ss << "                                                  : Pressure is weighted by hydrocarbon pore voulme :\n"
                   << "                                                  : Pore volumes are taken at reference conditions  :\n";
            }
            ss << "                         :--------------- Oil    STB ---------------:-- Wat    STB --:--------------- Gas   MSCF ---------------:\n";
        }
        ss << "                         :      Liquid        Vapour        Total   :      Total     :      Free        Dissolved       Total   :" << "\n"
           << ":------------------------:------------------------------------------:----------------:------------------------------------------:" << "\n"
           << ":Currently   in place    :" << std::setw(14) << cip[1] << std::setw(14) << cip[4] << std::setw(14) << (cip[1]+cip[4]) << ":"
           << std::setw(13) << cip[0] << "   :" << std::setw(14) << (cip[2]) << std::setw(14) << cip[3] << std::setw(14) << (cip[2] + cip[3]) << ":\n"
           << ":------------------------:------------------------------------------:----------------:------------------------------------------:\n"
           << ":Originally  in place    :" << std::setw(14) << oip[1] << std::setw(14) << oip[4] << std::setw(14) << (oip[1]+oip[4]) << ":"
           << std::setw(13) << oip[0] << "   :" << std::setw(14) << oip[2] << std::setw(14) << oip[3] << std::setw(14) << (oip[2] + oip[3]) << ":\n"
           << ":========================:==========================================:================:==========================================:\n";
        OpmLog::note(ss.str());
    }


    const EclipseState& eclState() const
    { return ebosSimulator_.gridManager().eclState(); }

    EclipseState& eclState()
    { return ebosSimulator_.gridManager().eclState(); }

    // Data.
    Simulator& ebosSimulator_;

    typedef RateConverter::
    SurfaceToReservoirVoidage< BlackoilPropsAdInterface,
                               std::vector<int> > RateConverterType;
    typedef typename Solver::SolverParameters SolverParameters;

    const parameter::ParameterGroup param_;
    ModelParameters model_param_;
    SolverParameters solver_param_;

    // Observed objects.
    BlackoilPropsAdInterface& props_;
    const double* gravity_;
    // Solvers
    DerivedGeology& geo_;
    NewtonIterationBlackoilInterface& solver_;
    // Misc. data
    std::vector<int> allcells_;
    const bool has_disgas_;
    const bool has_vapoil_;
    bool       terminal_output_;
    // output_writer
    OutputWriter& output_writer_;
    std::unique_ptr<RateConverterType> rateConverter_;
<<<<<<< HEAD
=======
    // Threshold pressures.
    std::vector<double> threshold_pressures_by_face_;
    // The names of wells that should be defunct
    // (e.g. in a parallel run when they are handeled by
    // a different process)
    std::unordered_set<std::string> defunct_well_names_;

>>>>>>> 42ab4d13
    // Whether this a parallel simulation or not
    bool is_parallel_run_;

};

} // namespace Opm

#endif // OPM_SIMULATORFULLYIMPLICITBLACKOIL_HEADER_INCLUDED<|MERGE_RESOLUTION|>--- conflicted
+++ resolved
@@ -99,15 +99,9 @@
                                        const double* gravity,
                                        const bool has_disgas,
                                        const bool has_vapoil,
-<<<<<<< HEAD
                                        const EclipseState& eclState,
-                                       BlackoilOutputWriterEbos& output_writer)
-=======
-                                       std::shared_ptr<EclipseState> eclipse_state,
                                        BlackoilOutputWriterEbos& output_writer,
-                                       const std::vector<double>& threshold_pressures_by_face,
                                        const std::unordered_set<std::string>& defunct_well_names)
->>>>>>> 42ab4d13
         : ebosSimulator_(ebosSimulator),
           param_(param),
           model_param_(param),
@@ -120,11 +114,7 @@
           has_vapoil_(has_vapoil),
           terminal_output_(param.getDefault("output_terminal", true)),
           output_writer_(output_writer),
-<<<<<<< HEAD
-=======
-          threshold_pressures_by_face_(threshold_pressures_by_face),
           defunct_well_names_( defunct_well_names ),
->>>>>>> 42ab4d13
           is_parallel_run_( false )
     {
         DUNE_UNUSED_PARAMETER(eclState);
@@ -737,16 +727,11 @@
     // output_writer
     OutputWriter& output_writer_;
     std::unique_ptr<RateConverterType> rateConverter_;
-<<<<<<< HEAD
-=======
-    // Threshold pressures.
-    std::vector<double> threshold_pressures_by_face_;
     // The names of wells that should be defunct
     // (e.g. in a parallel run when they are handeled by
     // a different process)
     std::unordered_set<std::string> defunct_well_names_;
 
->>>>>>> 42ab4d13
     // Whether this a parallel simulation or not
     bool is_parallel_run_;
 
